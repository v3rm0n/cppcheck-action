"""Drive the parameter collection and execution for cppcheck."""
import operator
import os
import subprocess
import sys

ENCODING = "utf-8"
SCA_EXECUTOR = "cppcheck"
DISPLAY_SCA_VERSION = True
DISPLAY_SCA_HELP = True
SOURCE_ROOT = "."

# The following environment reads will fail execution if variables not set:
GITHUB_EVENT_NAME = os.environ["GITHUB_EVENT_NAME"]
# Set repository
CURRENT_REPOSITORY = os.environ["GITHUB_REPOSITORY"]
# Set branches
GITHUB_REF = os.environ["GITHUB_REF"]
GITHUB_HEAD_REF = os.environ["GITHUB_HEAD_REF"]
GITHUB_BASE_REF = os.environ["GITHUB_BASE_REF"]
# Owners and tokens
GITHUB_ACTOR = os.environ["GITHUB_ACTOR"]
GITHUB_REPOSITORY_OWNER = os.environ["GITHUB_REPOSITORY_OWNER"]
INPUT_GITHUB_TOKEN = os.environ["INPUT_GITHUB_TOKEN"]

# Derive from environment with defaults:
# TODO: How about PRs from forks?
INPUT_TARGET_REPOSITORY = os.getenv("INPUT_TARGET_REPOSITORY", CURRENT_REPOSITORY)
INPUT_PULL_REQUEST_REPOSITORY = os.getenv(
    "INPUT_PULL_REQUEST_REPOSITORY", INPUT_TARGET_REPOSITORY
)
REPOSITORY = (
    INPUT_PULL_REQUEST_REPOSITORY
    if GITHUB_EVENT_NAME == "pull_request"
    else INPUT_TARGET_REPOSITORY
)

CURRENT_BRANCH = GITHUB_HEAD_REF or GITHUB_REF.rsplit("/", 1)[-1]
INPUT_TARGET_BRANCH = os.getenv("INPUT_TARGET_BRANCH", CURRENT_BRANCH)
INPUT_PULL_REQUEST_BRANCH = os.getenv("INPUT_PULL_REQUEST_BRANCH", GITHUB_BASE_REF)
BRANCH = (
    INPUT_PULL_REQUEST_BRANCH
    if GITHUB_EVENT_NAME == "pull_request"
    else INPUT_TARGET_BRANCH
)


# Define cppcheck specific vocabulary for switches:
DISABLED = "disable"
ENABLED = "enable"
CHECK_EVERYTHING = "all"

CHECKS_SEP = ","
KNOWN_CHECKS = (
    CHECK_EVERYTHING,
    "information",
    "missingInclude",
    "performance",
    "portability",
    "style",
    "unusedFunction",
    "warning",
)
OTHERS_SEP = " -"

# Domain specific mapping between environment and cppcheck parameters:
CHECK_LIBRARY = "INPUT_CHECK_LIBRARY"
SKIP_PREPROCESSOR = "INPUT_SKIP_PREPROCESSOR"
ENABLE_CHECKS = "INPUT_ENABLE"
EXCLUDE_CHECK = "INPUT_EXCLUDE_CHECK"
ENABLE_INCONCLUSIVE = "INPUT_INCONCLUSIVE"
INLINE_SUPPRESSION = "INPUT_INLINE_SUPPRESSION"
ENFORCE_LANGUAGE = "INPUT_FORCE_LANGUAGE"
MAX_CTU_DEPTH = "INPUT_MAX_CTU_DEPTH"
OUTPUT_FILE = "INPUT_OUTPUT_FILE"
PLATFORM_TYPE = "INPUT_PLATFORM"
OTHER_OPTIONS = "INPUT_OTHER_OPTIONS"

# Main interface map for cppcheck instrumentation and outputs:
DSL = {
    CHECK_LIBRARY: os.getenv(CHECK_LIBRARY, DISABLED),
    SKIP_PREPROCESSOR: os.getenv(SKIP_PREPROCESSOR, DISABLED),
    ENABLE_CHECKS: os.getenv(ENABLE_CHECKS, CHECK_EVERYTHING),
    EXCLUDE_CHECK: os.getenv(EXCLUDE_CHECK, DISABLED),
    ENABLE_INCONCLUSIVE: os.getenv(ENABLE_INCONCLUSIVE, ENABLED),
    INLINE_SUPPRESSION: os.getenv(INLINE_SUPPRESSION, DISABLED),
    ENFORCE_LANGUAGE: os.getenv(ENFORCE_LANGUAGE, DISABLED),
    MAX_CTU_DEPTH: os.getenv(MAX_CTU_DEPTH, DISABLED),
    OUTPUT_FILE: os.getenv(OUTPUT_FILE, "cppcheck_report.txt"),
    PLATFORM_TYPE: os.getenv(PLATFORM_TYPE, DISABLED),
    OTHER_OPTIONS: os.getenv(OTHER_OPTIONS, DISABLED),
}


def split_other_options(text):
    """Naive split of other options as space-dash separated entries yielding single options."""
    if OTHERS_SEP in text:
        is_first = True
        for entry in text.split(OTHERS_SEP):
            yield entry.strip() if is_first else f'-{entry.strip()}'  # other entries lose dash
            is_first = False
    else:
        yield text.strip()


# Prepare actions to be taken using the above environment interface map:
CONSTANT_ACTIONS = 4
ACTIONS = {  # group by arity of actions to simplify processing below
    # constant actions:
    CHECK_LIBRARY: (operator.eq, ENABLED, "--check-library", None),
    SKIP_PREPROCESSOR: (operator.eq, ENABLED, "-E", None),
    INLINE_SUPPRESSION: (operator.eq, ENABLED, "--inline-suppr", None),
    ENABLE_INCONCLUSIVE: (operator.ne, DISABLED, "--inconclusive", None),
    # unary actions:
<<<<<<< HEAD
    EXCLUDE_CHECK: (operator.ne, DISABLED, "-i {}", None),
    ENFORCE_LANGUAGE: (operator.ne, DISABLED, "--language={}", None),
    MAX_CTU_DEPTH: (operator.ne, DISABLED, "--max-ctu-depth={}", None),
    PLATFORM_TYPE: (operator.ne, DISABLED, "--platform={}", None),
    OTHER_OPTIONS: (operator.ne, DISABLED, "{}", split_other_options),
=======
    EXCLUDE_CHECK: (operator.ne, DISABLED, "-i{}"),  # Newer versions of cppcheck (>1.9) do not accept a space here
    ENFORCE_LANGUAGE: (operator.ne, DISABLED, "--language={}"),
    MAX_CTU_DEPTH: (operator.ne, DISABLED, "--max-ctu-depth={}"),
    PLATFORM_TYPE: (operator.ne, DISABLED, "--platform={}"),
>>>>>>> 509e3f8a
}
CONSTANT_DIMENSIONS = tuple(ACTIONS.keys())[:CONSTANT_ACTIONS]

CPPCHECK_NO_PATHS_OPENED_INDICATOR = (
    "cppcheck: error: could not find or open any of the paths given."
)


def split_csv(text):
    """Naive split of text as comma separated check aspects yielding as-input case strings."""
    if CHECKS_SEP in text:
        for check in text.split(CHECKS_SEP):
            yield check.strip()
    else:
        yield text.strip()


def is_valid(check):
    """Return scope if valid else empty string."""
    return check if check in KNOWN_CHECKS else ""


def parse_checks(dsl):
    """Return the parsed checks."""
    checks = set(t for t in split_csv(dsl[ENABLE_CHECKS]) if is_valid(t))
    if CHECK_EVERYTHING in checks:
        checks = [CHECK_EVERYTHING]
    else:
        checks = sorted(checks)
    return checks


def command(dsl=None, actions=None, checks_sep=CHECKS_SEP, constant_dimensions=CONSTANT_DIMENSIONS):
    """Prepare the command vector and set the path to the report file"""
    dsl = DSL if dsl is None else dsl
    actions = ACTIONS if actions is None else actions

    vector = [
        SCA_EXECUTOR,
        f"--enable={checks_sep.join(parse_checks(dsl))}",
    ]

    for dim in actions:
        predicate, ref, template, processing = actions[dim]
        payload = dsl[dim]
        if predicate(payload, ref):
            if not processing:
                vector.append(template if dim in constant_dimensions else template.format(payload))
            else:  # implicit dim not in constant_dimension
                for chunk in processing(payload):
                    vector.append(template.format(chunk))


    return vector


def display_sca_executor_version():
    """Capture current behavior and document tool version."""
    return subprocess.run((SCA_EXECUTOR, "--version"), capture_output=True, check=False)


def display_sca_executor_help():
    """Capture current behavior and document tool version."""
    return subprocess.run((SCA_EXECUTOR, "--help"), capture_output=True, check=False)


def run(vector, where=SOURCE_ROOT, show_version=False, show_help=False):
    """Execute the command in a sub process."""
    if show_version:
        print("retrieving cppcheck version")
        completed = display_sca_executor_version()
        print(" ", completed.stdout.decode(ENCODING, errors="ignore").strip())

    if show_help:
        print("retrieving cppcheck help")
        completed = display_sca_executor_help()
        for line in completed.stdout.decode(ENCODING, errors="ignore").split("\n"):
            print(" ", line)

    vector.append(f"--output-file={DSL[OUTPUT_FILE]}")
    vector.append(f"{where}")
    print("executing static code analysis")
    print(f"  effective command: {' '.join(vector)}")
    print("output from analysis")
    try:
        completed = subprocess.run(vector, capture_output=True, check=True)
    except FileNotFoundError as err:
        print("command not found?", err)
        return 1
    except subprocess.CalledProcessError as err:
        print("source root not found?", err)
        print("details:")
        print(err.stdout.decode(ENCODING, errors="ignore"))
        return 1

    if not completed.returncode:  # currently cppcheck is happy to find no source file
        print("errors from execution")

    lines = completed.stdout.decode(ENCODING, errors="ignore").split("\n")

    for line in lines:
        print(" ", line)

    if lines[0].strip() == CPPCHECK_NO_PATHS_OPENED_INDICATOR:
        print("no source files found during execution?")

    if completed.stderr:
        print("captured output on standard error:")
        for line in completed.stderr.decode(ENCODING, errors="ignore").split("\n"):
            print(" ", line)
    return None


def main():
    """Drive the parameter extraction and execution of cppcheck."""
    if all((GITHUB_EVENT_NAME == "pull_request", GITHUB_ACTOR != GITHUB_REPOSITORY_OWNER)):
        return 2

    return run(command(), SOURCE_ROOT, DISPLAY_SCA_VERSION, DISPLAY_SCA_HELP)


if __name__ == "__main__":
    sys.exit(main())  # pragma: no cover<|MERGE_RESOLUTION|>--- conflicted
+++ resolved
@@ -111,20 +111,15 @@
     SKIP_PREPROCESSOR: (operator.eq, ENABLED, "-E", None),
     INLINE_SUPPRESSION: (operator.eq, ENABLED, "--inline-suppr", None),
     ENABLE_INCONCLUSIVE: (operator.ne, DISABLED, "--inconclusive", None),
+    
     # unary actions:
-<<<<<<< HEAD
-    EXCLUDE_CHECK: (operator.ne, DISABLED, "-i {}", None),
+    EXCLUDE_CHECK: (operator.ne, DISABLED, "-i{}"),  # Newer versions of cppcheck (>1.9) do not accept a space here
     ENFORCE_LANGUAGE: (operator.ne, DISABLED, "--language={}", None),
     MAX_CTU_DEPTH: (operator.ne, DISABLED, "--max-ctu-depth={}", None),
     PLATFORM_TYPE: (operator.ne, DISABLED, "--platform={}", None),
     OTHER_OPTIONS: (operator.ne, DISABLED, "{}", split_other_options),
-=======
-    EXCLUDE_CHECK: (operator.ne, DISABLED, "-i{}"),  # Newer versions of cppcheck (>1.9) do not accept a space here
-    ENFORCE_LANGUAGE: (operator.ne, DISABLED, "--language={}"),
-    MAX_CTU_DEPTH: (operator.ne, DISABLED, "--max-ctu-depth={}"),
-    PLATFORM_TYPE: (operator.ne, DISABLED, "--platform={}"),
->>>>>>> 509e3f8a
 }
+
 CONSTANT_DIMENSIONS = tuple(ACTIONS.keys())[:CONSTANT_ACTIONS]
 
 CPPCHECK_NO_PATHS_OPENED_INDICATOR = (
