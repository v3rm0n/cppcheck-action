--- conflicted
+++ resolved
@@ -75,11 +75,8 @@
 MAX_CTU_DEPTH = "INPUT_MAX_CTU_DEPTH"
 OUTPUT_FILE = "INPUT_OUTPUT_FILE"
 PLATFORM_TYPE = "INPUT_PLATFORM"
-<<<<<<< HEAD
 OTHER_OPTIONS = "INPUT_OTHER_OPTIONS"
-=======
 STD = "INPUT_STD"
->>>>>>> 4739f019
 
 # Main interface map for cppcheck instrumentation and outputs:
 DSL = {
@@ -94,11 +91,8 @@
     MAX_CTU_DEPTH: os.getenv(MAX_CTU_DEPTH, DISABLED),
     OUTPUT_FILE: os.getenv(OUTPUT_FILE, "cppcheck_report.txt"),
     PLATFORM_TYPE: os.getenv(PLATFORM_TYPE, DISABLED),
-<<<<<<< HEAD
     OTHER_OPTIONS: os.getenv(OTHER_OPTIONS, DISABLED),
-=======
     STD: os.getenv(STD, DISABLED),
->>>>>>> 4739f019
 }
 
 
@@ -117,7 +111,6 @@
 CONSTANT_ACTIONS = 4
 ACTIONS = {  # group by arity of actions to simplify processing below
     # constant actions:
-<<<<<<< HEAD
     CHECK_LIBRARY: (operator.eq, ENABLED, "--check-library", None),
     SKIP_PREPROCESSOR: (operator.eq, ENABLED, "-E", None),
     INLINE_SUPPRESSION: (operator.eq, ENABLED, "--inline-suppr", None),
@@ -129,19 +122,6 @@
     MAX_CTU_DEPTH: (operator.ne, DISABLED, "--max-ctu-depth={}", None),
     PLATFORM_TYPE: (operator.ne, DISABLED, "--platform={}", None),
     OTHER_OPTIONS: (operator.ne, DISABLED, "{}", split_other_options),
-=======
-    CHECK_LIBRARY: (operator.eq, ENABLED, "--check-library"),
-    SKIP_PREPROCESSOR: (operator.eq, ENABLED, "-E"),
-    INLINE_SUPPRESSION: (operator.eq, ENABLED, "--inline-suppr"),
-    ENABLE_INCONCLUSIVE: (operator.ne, DISABLED, "--inconclusive"),
-    FORCE: (operator.ne, DISABLED, "--force"),
-    # unary actions:
-    EXCLUDE_CHECK: (operator.ne, DISABLED, "-i{}"),  # Newer versions of cppcheck (>1.9) do not accept a space here
-    ENFORCE_LANGUAGE: (operator.ne, DISABLED, "--language={}"),
-    MAX_CTU_DEPTH: (operator.ne, DISABLED, "--max-ctu-depth={}"),
-    PLATFORM_TYPE: (operator.ne, DISABLED, "--platform={}"),
-    STD: (operator.ne, DISABLED, "--std={}"),
->>>>>>> 4739f019
 }
 
 CONSTANT_DIMENSIONS = tuple(ACTIONS.keys())[:CONSTANT_ACTIONS]
